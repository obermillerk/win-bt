(function() {

const DevEnum = require('windows.devices.enumeration');
const DevInfo = DevEnum.DeviceInformation;
const BT = require('windows.devices.bluetooth');
const BTDevice = BT.BluetoothDevice;
const Radios = require('windows.devices.radios');
const Radio = Radios.Radio;
const RadioKind = Radios.RadioKind;
const RadioState = Radios.RadioState;

var Bluetooth = {};

/**
 * Determines if bluetooth is supported on this device
 * by searching for a bluetooth radio.
 * @returns {boolean} whether or not bluetooth is supported.
 */
Bluetooth.isSupported = isSupported = async function () {
    let radios = await _promisify(Radio.getRadiosAsync)();
<<<<<<< HEAD
    // let radios = await new Promise((res, rej) => {
    //     Radio.getRadiosAsync(_promiseWrapperCB(res, rej));
    // });
=======
>>>>>>> c3d85d53
    radios = radios.first();
    while (radios.hasCurrent) {
        let radio = radios.current;
        if(radio.kind == RadioKind.bluetooth)
            return true;
        
        radios.moveNext();
    }
    return false;
}

/**
 * Determines if bluetooth is enabled on this device
 * by searching for a bluetooth radio that is enabled.
 * @returns {boolean} whether or not bluetooth is enabled.
 */
Bluetooth.isEnabled = isEnabled = async function () {
    let radios = await _promisify(Radio.getRadiosAsync)();
    radios = radios.first();
    while (radios.hasCurrent) {
        let radio = radios.current;
        if(radio.kind == RadioKind.bluetooth && radio.state == RadioState.on)
            return true;
        
        radios.moveNext();
    }
    return false;
}

/**
 * Attempts to turn on bluetooth radios.
 * @returns {Promise} resolves if was able to enable any bluetooth radio,
 *                    rejects otherwise.
 */
Bluetooth.enable = enable = function () {
    return new Promise((resolve, reject) => {
        Radio.getRadiosAsync((err, radios) => {
            if (err) {
                return reject(err);
            }
            radios = radios.first();
            let promises = [];
            while (radios.hasCurrent) {
                radio = radios.current;
                if(radio.kind == RadioKind.bluetooth) {
                    promises.push(new Promise((resolve, reject) => {
                        if (radio.state != RadioState.on) {
                            radio.setStateAsync(RadioState.on, (err, result) => {
                                if (result == Radios.RadioAccessStatus.allowed) {
                                    reject(); // Inverted, actually resolves
                                } else {
                                    resolve(); // Inverted, actually rejects
                                }
                            });
                        } else {
                            reject(); // Inverted, actually resolves
                        }
                    }));
                }
                radios.moveNext();
            }

            // All promises are inverted from what they should be,
            // so invert again to resolve on the first promise that
            // would actually resolve (if uninverted)
            Promise.all(promises).then(() => reject('Failed to enable any radios'), resolve);
        });
    });
}

let pairedQuery = BTDevice.getDeviceSelectorFromPairingState(true);
let unpairedQuery = BTDevice.getDeviceSelectorFromPairingState(false);

/**
 * Converts an integer bluetooth address into a hexadecimal string.
 * @param {Number} address - integer bluetooth address.
 * @returns {String} hexadecimal bluetooth address string.
 */
function _BTAddressToHexString(address) {
    if (typeof address !== 'number') {
        throw new Error(`Parameter address must be a number between 0 and 0xffffffffffff (281474976710655).`)
    }
    if (address > 0xffffffffffff || address < 0) { // max bluetooth address value (ff:ff:ff:ff:ff:ff), must be positive
        throw new Error(`Address ${address} out of range. Must be between 0 and 0xffffffffffff (281474976710655).`);
    }

    let hex = address.toString(16);
    while (hex.length < 12) {
        hex = '0' + hex;
    }
    address = '';
    for(let i = 0; i < hex.length; i += 2) {
        if (i > 0) {
            address += ':'
        }
        address += hex.substr(i,2);
    }
    return address;
}

/**
 * Converts a hexadecimal bluetooth address into an integer.
 * @param {String} address - hexadecimal bluetooth address string.
 * @returns {Number} integer bluetooth address.
 */
function _BTAddressToInt(address) {
    if (typeof address !== 'string') {
        throw new Error('Parameter address must be a string of twelve hexidecimal digits, optionally separated by a colon (:) every two digits.')
    }
    if (!address.match(/(?:^[0-9a-f]{12}$)|(?:^(?:[0-9a-f]{2}:){5}[0-9a-f]{2}$)/i)) {
        throw new Error(`Invalid address string '${address}'. Must be twelve hexidecimal digits, optionally separated by a colon (:) every two digits.`);
    }

    address = address.replace(/:/g, '');
    address = parseInt(address, 16);
    return address;
}


/**
 * Creates a new object containing information about the bluetooth
 * device. Standard output for devices in this library.
 * @param {DeviceInformation | BluetoothDevice} devInfo - A DeviceInformation or BluetoothDevice to be parsed.
 * @returns {Promise} resolves to representation of a bluetooth device, or rejects with any errors.
 */
async function _parseBTDevice(devInfo) {
    let btd = devInfo;
    if (devInfo instanceof DevInfo) {
        btd = await _promisify(BTDevice.fromIdAsync)(devInfo.id);
    } else if (devInfo instanceof BTDevice) {
        devInfo = btd.deviceInformation;
    } else {
        throw new Error('Invalid argument, must be either a DeviceInformation or BluetoothDevice object.');
    }
    
    return {
        name: devInfo.name,
        paired: devInfo.pairing.isPaired,
        canPair: devInfo.pairing.canPair,
        address: _BTAddressToHexString(btd.bluetoothAddress),
        class: {
            major: btd.classOfDevice.majorClass,
            minor: btd.classOfDevice.minorClass,
            raw: btd.classOfDevice.rawValue
        },
        connected: _parseEnumValue(btd.connectionStatus, BT.BluetoothConnectionStatus) == 'connected',
        protection: _parseEnumValue(devInfo.pairing.protectionLevel, DevEnum.DevicePairingProtectionLevel)
    };
}

/**
 * Retrieves the key name for the enum value of the given enum.
 * @param {*} val - the value of the enumeration.
 * @param {*} enumeration - the enumeration from which the value comes from.
 * @returns {String} the key name for the value given in the enumeration given,
 *                   or null if it does not exist.
 */
function _parseEnumValue(val, enumeration) {
    let keys = Object.keys(enumeration);

    for (key in keys) {
        key = keys[key];
        if(enumeration[key] === val) {
            return key;
        }
    }
    return null;
}

/**
 * Treat the given bluetooth address to ensure that it is a valid bluetooth address
 * and is in the correct integer format.
 * @param {String | Number} address - the hexadecimal string representation of a
 *                                    bluetooth address or the integer representation.
 * @returns {Number} the integer representation of the given bluetooth address.
 * @throws {Error} if the string is malformated or the address is out of range.
 */
function _treatAddress(address) {
    switch (typeof address) {
        case 'string':
            address = _BTAddressToInt(address);
            // No break intended.
        case 'number':
            if (address > 0xffffffffffff || address < 0) { // max bluetooth address value (ff:ff:ff:ff:ff:ff), must be positive
                throw new Error(`Address ${address} out of range. Must be between 0 and #ffffffffffff (281474976710655).`);
            }
            return address;
        default:
            throw new Error('Invalid address provided. Must be either string or number.');
    }
}

/**
 * Creates a callback that will resolve or reject a promise accordingly.
 * @param {Function} res - Promise resolve function.
 * @param {Function} rej - Promise reject function.
 */
function _promiseWrapperCB(res, rej) {
    return function(err, result) {
        if (err) rej(err);
        else res(result);
    }
}

<<<<<<< HEAD
=======
/**
 * Turns the given function that takes a callback as the last argument
 * into a function that returns a promise.
 */
>>>>>>> c3d85d53
function _promisify(func) {
    return function(...args) {
        return new Promise((res, rej) => {
            func(...args, (err, data) => {
                if (err) {
                    rej(err);
                } else {
                    res(data);
                }
            });
        });
    }
}

<<<<<<< HEAD
=======
/**
 * Initiates a scan for unpaired bluetooth devices that are turned on within range.
 * @returns {Promise} Resolves an array of bluetooth device objects that are not
 *                    currently paired to this device.
 */
>>>>>>> c3d85d53
Bluetooth.listUnpaired = listUnpaired = async function() {
    let unpaired = [];
    let results = await _promisify(DevInfo.findAllAsync)(unpairedQuery);
    results = results.first();
    while(results.hasCurrent) {
        let device = await _parseBTDevice(results.current);
        unpaired.push(device);
        results.moveNext();
    }
    return unpaired;
}

/**
 * Lists all bluetooth devices paired to this device.
 * @returns {Promise} Resolves an array of bluetooth device objects that are
 *                    currently paired to this device.
 */
Bluetooth.listPaired = listPaired = async function() {
    let paired = [];
    let results = await _promisify(DevInfo.findAllAsync)(pairedQuery);
    results = results.first();
    while(results.hasCurrent) {
        let device = await _parseBTDevice(results.current);
        paired.push(device);
        results.moveNext();
    }
    return paired;
}

/**
 * Lists all bluetooth devices paired to this device, and all bluetooth devices that
 * are not currently paired and are on within range.
 * @returns {Promise} Resolves an array of bluetooth device objects that are
 *                    or are not paired to this device.
 */
Bluetooth.listAll = listAll = async function() {
    let values = await Promise.all([listPaired(), listUnpaired()]);
    return values[0].concat(values[1]);
}

/**
 * Creates a bluetooth device object from a bluetooth address (number or hex string).
 * @returns {Promise} Resolves a bluetooth device object that represents the device
 *                    with the given address.
 */
Bluetooth.fromAddress = fromAddress = async function(address) {
    address = _treatAddress(address);
    let btd = await _promisify(BTDevice.fromBluetoothAddressAsync)(address);

    return await _parseBTDevice(btd);
}

/**
 * Attempts to pair with the device at the given address.
 * @returns {Promise} Resolves a result object which contains a status string and a
 *                    bluetooth device object for the device. Rejects with and error
 *                    if the pairing fails.
 */
Bluetooth.pair = pair = async function(address) {
    let btd = (await _promisify(BTDevice.fromBluetoothAddressAsync)(_treatAddress(address))).deviceInformation;
    let pairing = btd.pairing.custom;

    pairing.on('pairingRequested', (custom, request) => {
        request.accept();
    });
    let pairingKinds = DevEnum.DevicePairingKinds;
    pairingKinds = pairingKinds.displayPin; // Only one that seems to work at all reliably from library.
    // pairingKinds = pairingKinds.confirmOnly | pairingKinds.confirmPinMatch | pairingKinds.displayPin | pairingKinds.providePin;
    
    let result = _promisify(pairing.pairAsync)(pairingKinds, btd.pairing.protectionLevel);
    
    let status = _parseEnumValue(result.status, DevEnum.DevicePairingResultStatus);
    switch(status) {
        case 'paired':
        case 'alreadyPaired':
            let result = {
                status: status,
                device: await fromAddress(address)
            }
            return result;
        default:
            throw new Error(`Pairing failed: ${status}`);
    }
}

/**
 * Attempts to unpair the device at the given address.
 * @returns {Promise} Resolves a result object which contains a status string and a
 *                    bluetooth device object for the device. Rejects with and error
 *                    if the unpairing fails.
 */
Bluetooth.unpair = unpair = async function(address) {
    let btd = (await _promisify(BTDevice.fromBluetoothAddressAsync)(_treatAddress(address))).deviceInformation;
    let pairing = btd.pairing;

    let result = await _promisify(pairing.unpairAsync);

    let status = _parseEnumValue(result.status, DevEnum.DeviceUnpairingResultStatus);
    switch(status) {
        case 'unpaired':
        case 'alreadyUnpaired':
            let result = {
                status: status,
                device: await fromAddress(address)
            }
            return result;
        default:
            throw new Error(`Unpairing failed: ${status}`);
    }
}

module.exports = Bluetooth;
}())<|MERGE_RESOLUTION|>--- conflicted
+++ resolved
@@ -1,372 +1,360 @@
-(function() {
-
-const DevEnum = require('windows.devices.enumeration');
-const DevInfo = DevEnum.DeviceInformation;
-const BT = require('windows.devices.bluetooth');
-const BTDevice = BT.BluetoothDevice;
-const Radios = require('windows.devices.radios');
-const Radio = Radios.Radio;
-const RadioKind = Radios.RadioKind;
-const RadioState = Radios.RadioState;
-
-var Bluetooth = {};
-
-/**
- * Determines if bluetooth is supported on this device
- * by searching for a bluetooth radio.
- * @returns {boolean} whether or not bluetooth is supported.
- */
-Bluetooth.isSupported = isSupported = async function () {
-    let radios = await _promisify(Radio.getRadiosAsync)();
-<<<<<<< HEAD
-    // let radios = await new Promise((res, rej) => {
-    //     Radio.getRadiosAsync(_promiseWrapperCB(res, rej));
-    // });
-=======
->>>>>>> c3d85d53
-    radios = radios.first();
-    while (radios.hasCurrent) {
-        let radio = radios.current;
-        if(radio.kind == RadioKind.bluetooth)
-            return true;
-        
-        radios.moveNext();
-    }
-    return false;
-}
-
-/**
- * Determines if bluetooth is enabled on this device
- * by searching for a bluetooth radio that is enabled.
- * @returns {boolean} whether or not bluetooth is enabled.
- */
-Bluetooth.isEnabled = isEnabled = async function () {
-    let radios = await _promisify(Radio.getRadiosAsync)();
-    radios = radios.first();
-    while (radios.hasCurrent) {
-        let radio = radios.current;
-        if(radio.kind == RadioKind.bluetooth && radio.state == RadioState.on)
-            return true;
-        
-        radios.moveNext();
-    }
-    return false;
-}
-
-/**
- * Attempts to turn on bluetooth radios.
- * @returns {Promise} resolves if was able to enable any bluetooth radio,
- *                    rejects otherwise.
- */
-Bluetooth.enable = enable = function () {
-    return new Promise((resolve, reject) => {
-        Radio.getRadiosAsync((err, radios) => {
-            if (err) {
-                return reject(err);
-            }
-            radios = radios.first();
-            let promises = [];
-            while (radios.hasCurrent) {
-                radio = radios.current;
-                if(radio.kind == RadioKind.bluetooth) {
-                    promises.push(new Promise((resolve, reject) => {
-                        if (radio.state != RadioState.on) {
-                            radio.setStateAsync(RadioState.on, (err, result) => {
-                                if (result == Radios.RadioAccessStatus.allowed) {
-                                    reject(); // Inverted, actually resolves
-                                } else {
-                                    resolve(); // Inverted, actually rejects
-                                }
-                            });
-                        } else {
-                            reject(); // Inverted, actually resolves
-                        }
-                    }));
-                }
-                radios.moveNext();
-            }
-
-            // All promises are inverted from what they should be,
-            // so invert again to resolve on the first promise that
-            // would actually resolve (if uninverted)
-            Promise.all(promises).then(() => reject('Failed to enable any radios'), resolve);
-        });
-    });
-}
-
-let pairedQuery = BTDevice.getDeviceSelectorFromPairingState(true);
-let unpairedQuery = BTDevice.getDeviceSelectorFromPairingState(false);
-
-/**
- * Converts an integer bluetooth address into a hexadecimal string.
- * @param {Number} address - integer bluetooth address.
- * @returns {String} hexadecimal bluetooth address string.
- */
-function _BTAddressToHexString(address) {
-    if (typeof address !== 'number') {
-        throw new Error(`Parameter address must be a number between 0 and 0xffffffffffff (281474976710655).`)
-    }
-    if (address > 0xffffffffffff || address < 0) { // max bluetooth address value (ff:ff:ff:ff:ff:ff), must be positive
-        throw new Error(`Address ${address} out of range. Must be between 0 and 0xffffffffffff (281474976710655).`);
-    }
-
-    let hex = address.toString(16);
-    while (hex.length < 12) {
-        hex = '0' + hex;
-    }
-    address = '';
-    for(let i = 0; i < hex.length; i += 2) {
-        if (i > 0) {
-            address += ':'
-        }
-        address += hex.substr(i,2);
-    }
-    return address;
-}
-
-/**
- * Converts a hexadecimal bluetooth address into an integer.
- * @param {String} address - hexadecimal bluetooth address string.
- * @returns {Number} integer bluetooth address.
- */
-function _BTAddressToInt(address) {
-    if (typeof address !== 'string') {
-        throw new Error('Parameter address must be a string of twelve hexidecimal digits, optionally separated by a colon (:) every two digits.')
-    }
-    if (!address.match(/(?:^[0-9a-f]{12}$)|(?:^(?:[0-9a-f]{2}:){5}[0-9a-f]{2}$)/i)) {
-        throw new Error(`Invalid address string '${address}'. Must be twelve hexidecimal digits, optionally separated by a colon (:) every two digits.`);
-    }
-
-    address = address.replace(/:/g, '');
-    address = parseInt(address, 16);
-    return address;
-}
-
-
-/**
- * Creates a new object containing information about the bluetooth
- * device. Standard output for devices in this library.
- * @param {DeviceInformation | BluetoothDevice} devInfo - A DeviceInformation or BluetoothDevice to be parsed.
- * @returns {Promise} resolves to representation of a bluetooth device, or rejects with any errors.
- */
-async function _parseBTDevice(devInfo) {
-    let btd = devInfo;
-    if (devInfo instanceof DevInfo) {
-        btd = await _promisify(BTDevice.fromIdAsync)(devInfo.id);
-    } else if (devInfo instanceof BTDevice) {
-        devInfo = btd.deviceInformation;
-    } else {
-        throw new Error('Invalid argument, must be either a DeviceInformation or BluetoothDevice object.');
-    }
-    
-    return {
-        name: devInfo.name,
-        paired: devInfo.pairing.isPaired,
-        canPair: devInfo.pairing.canPair,
-        address: _BTAddressToHexString(btd.bluetoothAddress),
-        class: {
-            major: btd.classOfDevice.majorClass,
-            minor: btd.classOfDevice.minorClass,
-            raw: btd.classOfDevice.rawValue
-        },
-        connected: _parseEnumValue(btd.connectionStatus, BT.BluetoothConnectionStatus) == 'connected',
-        protection: _parseEnumValue(devInfo.pairing.protectionLevel, DevEnum.DevicePairingProtectionLevel)
-    };
-}
-
-/**
- * Retrieves the key name for the enum value of the given enum.
- * @param {*} val - the value of the enumeration.
- * @param {*} enumeration - the enumeration from which the value comes from.
- * @returns {String} the key name for the value given in the enumeration given,
- *                   or null if it does not exist.
- */
-function _parseEnumValue(val, enumeration) {
-    let keys = Object.keys(enumeration);
-
-    for (key in keys) {
-        key = keys[key];
-        if(enumeration[key] === val) {
-            return key;
-        }
-    }
-    return null;
-}
-
-/**
- * Treat the given bluetooth address to ensure that it is a valid bluetooth address
- * and is in the correct integer format.
- * @param {String | Number} address - the hexadecimal string representation of a
- *                                    bluetooth address or the integer representation.
- * @returns {Number} the integer representation of the given bluetooth address.
- * @throws {Error} if the string is malformated or the address is out of range.
- */
-function _treatAddress(address) {
-    switch (typeof address) {
-        case 'string':
-            address = _BTAddressToInt(address);
-            // No break intended.
-        case 'number':
-            if (address > 0xffffffffffff || address < 0) { // max bluetooth address value (ff:ff:ff:ff:ff:ff), must be positive
-                throw new Error(`Address ${address} out of range. Must be between 0 and #ffffffffffff (281474976710655).`);
-            }
-            return address;
-        default:
-            throw new Error('Invalid address provided. Must be either string or number.');
-    }
-}
-
-/**
- * Creates a callback that will resolve or reject a promise accordingly.
- * @param {Function} res - Promise resolve function.
- * @param {Function} rej - Promise reject function.
- */
-function _promiseWrapperCB(res, rej) {
-    return function(err, result) {
-        if (err) rej(err);
-        else res(result);
-    }
-}
-
-<<<<<<< HEAD
-=======
-/**
- * Turns the given function that takes a callback as the last argument
- * into a function that returns a promise.
- */
->>>>>>> c3d85d53
-function _promisify(func) {
-    return function(...args) {
-        return new Promise((res, rej) => {
-            func(...args, (err, data) => {
-                if (err) {
-                    rej(err);
-                } else {
-                    res(data);
-                }
-            });
-        });
-    }
-}
-
-<<<<<<< HEAD
-=======
-/**
- * Initiates a scan for unpaired bluetooth devices that are turned on within range.
- * @returns {Promise} Resolves an array of bluetooth device objects that are not
- *                    currently paired to this device.
- */
->>>>>>> c3d85d53
-Bluetooth.listUnpaired = listUnpaired = async function() {
-    let unpaired = [];
-    let results = await _promisify(DevInfo.findAllAsync)(unpairedQuery);
-    results = results.first();
-    while(results.hasCurrent) {
-        let device = await _parseBTDevice(results.current);
-        unpaired.push(device);
-        results.moveNext();
-    }
-    return unpaired;
-}
-
-/**
- * Lists all bluetooth devices paired to this device.
- * @returns {Promise} Resolves an array of bluetooth device objects that are
- *                    currently paired to this device.
- */
-Bluetooth.listPaired = listPaired = async function() {
-    let paired = [];
-    let results = await _promisify(DevInfo.findAllAsync)(pairedQuery);
-    results = results.first();
-    while(results.hasCurrent) {
-        let device = await _parseBTDevice(results.current);
-        paired.push(device);
-        results.moveNext();
-    }
-    return paired;
-}
-
-/**
- * Lists all bluetooth devices paired to this device, and all bluetooth devices that
- * are not currently paired and are on within range.
- * @returns {Promise} Resolves an array of bluetooth device objects that are
- *                    or are not paired to this device.
- */
-Bluetooth.listAll = listAll = async function() {
-    let values = await Promise.all([listPaired(), listUnpaired()]);
-    return values[0].concat(values[1]);
-}
-
-/**
- * Creates a bluetooth device object from a bluetooth address (number or hex string).
- * @returns {Promise} Resolves a bluetooth device object that represents the device
- *                    with the given address.
- */
-Bluetooth.fromAddress = fromAddress = async function(address) {
-    address = _treatAddress(address);
-    let btd = await _promisify(BTDevice.fromBluetoothAddressAsync)(address);
-
-    return await _parseBTDevice(btd);
-}
-
-/**
- * Attempts to pair with the device at the given address.
- * @returns {Promise} Resolves a result object which contains a status string and a
- *                    bluetooth device object for the device. Rejects with and error
- *                    if the pairing fails.
- */
-Bluetooth.pair = pair = async function(address) {
-    let btd = (await _promisify(BTDevice.fromBluetoothAddressAsync)(_treatAddress(address))).deviceInformation;
-    let pairing = btd.pairing.custom;
-
-    pairing.on('pairingRequested', (custom, request) => {
-        request.accept();
-    });
-    let pairingKinds = DevEnum.DevicePairingKinds;
-    pairingKinds = pairingKinds.displayPin; // Only one that seems to work at all reliably from library.
-    // pairingKinds = pairingKinds.confirmOnly | pairingKinds.confirmPinMatch | pairingKinds.displayPin | pairingKinds.providePin;
-    
-    let result = _promisify(pairing.pairAsync)(pairingKinds, btd.pairing.protectionLevel);
-    
-    let status = _parseEnumValue(result.status, DevEnum.DevicePairingResultStatus);
-    switch(status) {
-        case 'paired':
-        case 'alreadyPaired':
-            let result = {
-                status: status,
-                device: await fromAddress(address)
-            }
-            return result;
-        default:
-            throw new Error(`Pairing failed: ${status}`);
-    }
-}
-
-/**
- * Attempts to unpair the device at the given address.
- * @returns {Promise} Resolves a result object which contains a status string and a
- *                    bluetooth device object for the device. Rejects with and error
- *                    if the unpairing fails.
- */
-Bluetooth.unpair = unpair = async function(address) {
-    let btd = (await _promisify(BTDevice.fromBluetoothAddressAsync)(_treatAddress(address))).deviceInformation;
-    let pairing = btd.pairing;
-
-    let result = await _promisify(pairing.unpairAsync);
-
-    let status = _parseEnumValue(result.status, DevEnum.DeviceUnpairingResultStatus);
-    switch(status) {
-        case 'unpaired':
-        case 'alreadyUnpaired':
-            let result = {
-                status: status,
-                device: await fromAddress(address)
-            }
-            return result;
-        default:
-            throw new Error(`Unpairing failed: ${status}`);
-    }
-}
-
-module.exports = Bluetooth;
+(function() {
+
+const DevEnum = require('windows.devices.enumeration');
+const DevInfo = DevEnum.DeviceInformation;
+const BT = require('windows.devices.bluetooth');
+const BTDevice = BT.BluetoothDevice;
+const Radios = require('windows.devices.radios');
+const Radio = Radios.Radio;
+const RadioKind = Radios.RadioKind;
+const RadioState = Radios.RadioState;
+
+var Bluetooth = {};
+
+/**
+ * Determines if bluetooth is supported on this device
+ * by searching for a bluetooth radio.
+ * @returns {boolean} whether or not bluetooth is supported.
+ */
+Bluetooth.isSupported = isSupported = async function () {
+    let radios = await _promisify(Radio.getRadiosAsync)();
+    radios = radios.first();
+    while (radios.hasCurrent) {
+        let radio = radios.current;
+        if(radio.kind == RadioKind.bluetooth)
+            return true;
+        
+        radios.moveNext();
+    }
+    return false;
+}
+
+/**
+ * Determines if bluetooth is enabled on this device
+ * by searching for a bluetooth radio that is enabled.
+ * @returns {boolean} whether or not bluetooth is enabled.
+ */
+Bluetooth.isEnabled = isEnabled = async function () {
+    let radios = await _promisify(Radio.getRadiosAsync)();
+    radios = radios.first();
+    while (radios.hasCurrent) {
+        let radio = radios.current;
+        if(radio.kind == RadioKind.bluetooth && radio.state == RadioState.on)
+            return true;
+        
+        radios.moveNext();
+    }
+    return false;
+}
+
+/**
+ * Attempts to turn on bluetooth radios.
+ * @returns {Promise} resolves if was able to enable any bluetooth radio,
+ *                    rejects otherwise.
+ */
+Bluetooth.enable = enable = function () {
+    return new Promise((resolve, reject) => {
+        Radio.getRadiosAsync((err, radios) => {
+            if (err) {
+                return reject(err);
+            }
+            radios = radios.first();
+            let promises = [];
+            while (radios.hasCurrent) {
+                radio = radios.current;
+                if(radio.kind == RadioKind.bluetooth) {
+                    promises.push(new Promise((resolve, reject) => {
+                        if (radio.state != RadioState.on) {
+                            radio.setStateAsync(RadioState.on, (err, result) => {
+                                if (result == Radios.RadioAccessStatus.allowed) {
+                                    reject(); // Inverted, actually resolves
+                                } else {
+                                    resolve(); // Inverted, actually rejects
+                                }
+                            });
+                        } else {
+                            reject(); // Inverted, actually resolves
+                        }
+                    }));
+                }
+                radios.moveNext();
+            }
+
+            // All promises are inverted from what they should be,
+            // so invert again to resolve on the first promise that
+            // would actually resolve (if uninverted)
+            Promise.all(promises).then(() => reject('Failed to enable any radios'), resolve);
+        });
+    });
+}
+
+let pairedQuery = BTDevice.getDeviceSelectorFromPairingState(true);
+let unpairedQuery = BTDevice.getDeviceSelectorFromPairingState(false);
+
+/**
+ * Converts an integer bluetooth address into a hexadecimal string.
+ * @param {Number} address - integer bluetooth address.
+ * @returns {String} hexadecimal bluetooth address string.
+ */
+function _BTAddressToHexString(address) {
+    if (typeof address !== 'number') {
+        throw new Error(`Parameter address must be a number between 0 and 0xffffffffffff (281474976710655).`)
+    }
+    if (address > 0xffffffffffff || address < 0) { // max bluetooth address value (ff:ff:ff:ff:ff:ff), must be positive
+        throw new Error(`Address ${address} out of range. Must be between 0 and 0xffffffffffff (281474976710655).`);
+    }
+
+    let hex = address.toString(16);
+    while (hex.length < 12) {
+        hex = '0' + hex;
+    }
+    address = '';
+    for(let i = 0; i < hex.length; i += 2) {
+        if (i > 0) {
+            address += ':'
+        }
+        address += hex.substr(i,2);
+    }
+    return address;
+}
+
+/**
+ * Converts a hexadecimal bluetooth address into an integer.
+ * @param {String} address - hexadecimal bluetooth address string.
+ * @returns {Number} integer bluetooth address.
+ */
+function _BTAddressToInt(address) {
+    if (typeof address !== 'string') {
+        throw new Error('Parameter address must be a string of twelve hexidecimal digits, optionally separated by a colon (:) every two digits.')
+    }
+    if (!address.match(/(?:^[0-9a-f]{12}$)|(?:^(?:[0-9a-f]{2}:){5}[0-9a-f]{2}$)/i)) {
+        throw new Error(`Invalid address string '${address}'. Must be twelve hexidecimal digits, optionally separated by a colon (:) every two digits.`);
+    }
+
+    address = address.replace(/:/g, '');
+    address = parseInt(address, 16);
+    return address;
+}
+
+
+/**
+ * Creates a new object containing information about the bluetooth
+ * device. Standard output for devices in this library.
+ * @param {DeviceInformation | BluetoothDevice} devInfo - A DeviceInformation or BluetoothDevice to be parsed.
+ * @returns {Promise} resolves to representation of a bluetooth device, or rejects with any errors.
+ */
+async function _parseBTDevice(devInfo) {
+    let btd = devInfo;
+    if (devInfo instanceof DevInfo) {
+        btd = await _promisify(BTDevice.fromIdAsync)(devInfo.id);
+    } else if (devInfo instanceof BTDevice) {
+        devInfo = btd.deviceInformation;
+    } else {
+        throw new Error('Invalid argument, must be either a DeviceInformation or BluetoothDevice object.');
+    }
+    
+    return {
+        name: devInfo.name,
+        paired: devInfo.pairing.isPaired,
+        canPair: devInfo.pairing.canPair,
+        address: _BTAddressToHexString(btd.bluetoothAddress),
+        class: {
+            major: btd.classOfDevice.majorClass,
+            minor: btd.classOfDevice.minorClass,
+            raw: btd.classOfDevice.rawValue
+        },
+        connected: _parseEnumValue(btd.connectionStatus, BT.BluetoothConnectionStatus) == 'connected',
+        protection: _parseEnumValue(devInfo.pairing.protectionLevel, DevEnum.DevicePairingProtectionLevel)
+    };
+}
+
+/**
+ * Retrieves the key name for the enum value of the given enum.
+ * @param {*} val - the value of the enumeration.
+ * @param {*} enumeration - the enumeration from which the value comes from.
+ * @returns {String} the key name for the value given in the enumeration given,
+ *                   or null if it does not exist.
+ */
+function _parseEnumValue(val, enumeration) {
+    let keys = Object.keys(enumeration);
+
+    for (key in keys) {
+        key = keys[key];
+        if(enumeration[key] === val) {
+            return key;
+        }
+    }
+    return null;
+}
+
+/**
+ * Treat the given bluetooth address to ensure that it is a valid bluetooth address
+ * and is in the correct integer format.
+ * @param {String | Number} address - the hexadecimal string representation of a
+ *                                    bluetooth address or the integer representation.
+ * @returns {Number} the integer representation of the given bluetooth address.
+ * @throws {Error} if the string is malformated or the address is out of range.
+ */
+function _treatAddress(address) {
+    switch (typeof address) {
+        case 'string':
+            address = _BTAddressToInt(address);
+            // No break intended.
+        case 'number':
+            if (address > 0xffffffffffff || address < 0) { // max bluetooth address value (ff:ff:ff:ff:ff:ff), must be positive
+                throw new Error(`Address ${address} out of range. Must be between 0 and #ffffffffffff (281474976710655).`);
+            }
+            return address;
+        default:
+            throw new Error('Invalid address provided. Must be either string or number.');
+    }
+}
+
+/**
+ * Creates a callback that will resolve or reject a promise accordingly.
+ * @param {Function} res - Promise resolve function.
+ * @param {Function} rej - Promise reject function.
+ */
+function _promiseWrapperCB(res, rej) {
+    return function(err, result) {
+        if (err) rej(err);
+        else res(result);
+    }
+}
+
+/**
+ * Turns the given function that takes a callback as the last argument
+ * into a function that returns a promise.
+ */
+function _promisify(func) {
+    return function(...args) {
+        return new Promise((res, rej) => {
+            func(...args, (err, data) => {
+                if (err) {
+                    rej(err);
+                } else {
+                    res(data);
+                }
+            });
+        });
+    }
+}
+
+/**
+ * Initiates a scan for unpaired bluetooth devices that are turned on within range.
+ * @returns {Promise} Resolves an array of bluetooth device objects that are not
+ *                    currently paired to this device.
+ */
+Bluetooth.listUnpaired = listUnpaired = async function() {
+    let unpaired = [];
+    let results = await _promisify(DevInfo.findAllAsync)(unpairedQuery);
+    results = results.first();
+    while(results.hasCurrent) {
+        let device = await _parseBTDevice(results.current);
+        unpaired.push(device);
+        results.moveNext();
+    }
+    return unpaired;
+}
+
+/**
+ * Lists all bluetooth devices paired to this device.
+ * @returns {Promise} Resolves an array of bluetooth device objects that are
+ *                    currently paired to this device.
+ */
+Bluetooth.listPaired = listPaired = async function() {
+    let paired = [];
+    let results = await _promisify(DevInfo.findAllAsync)(pairedQuery);
+    results = results.first();
+    while(results.hasCurrent) {
+        let device = await _parseBTDevice(results.current);
+        paired.push(device);
+        results.moveNext();
+    }
+    return paired;
+}
+
+/**
+ * Lists all bluetooth devices paired to this device, and all bluetooth devices that
+ * are not currently paired and are on within range.
+ * @returns {Promise} Resolves an array of bluetooth device objects that are
+ *                    or are not paired to this device.
+ */
+Bluetooth.listAll = listAll = async function() {
+    let values = await Promise.all([listPaired(), listUnpaired()]);
+    return values[0].concat(values[1]);
+}
+
+/**
+ * Creates a bluetooth device object from a bluetooth address (number or hex string).
+ * @returns {Promise} Resolves a bluetooth device object that represents the device
+ *                    with the given address.
+ */
+Bluetooth.fromAddress = fromAddress = async function(address) {
+    address = _treatAddress(address);
+    let btd = await _promisify(BTDevice.fromBluetoothAddressAsync)(address);
+
+    return await _parseBTDevice(btd);
+}
+
+/**
+ * Attempts to pair with the device at the given address.
+ * @returns {Promise} Resolves a result object which contains a status string and a
+ *                    bluetooth device object for the device. Rejects with and error
+ *                    if the pairing fails.
+ */
+Bluetooth.pair = pair = async function(address) {
+    let btd = (await _promisify(BTDevice.fromBluetoothAddressAsync)(_treatAddress(address))).deviceInformation;
+    let pairing = btd.pairing.custom;
+
+    pairing.on('pairingRequested', (custom, request) => {
+        request.accept();
+    });
+    let pairingKinds = DevEnum.DevicePairingKinds;
+    pairingKinds = pairingKinds.displayPin; // Only one that seems to work at all reliably from library.
+    // pairingKinds = pairingKinds.confirmOnly | pairingKinds.confirmPinMatch | pairingKinds.displayPin | pairingKinds.providePin;
+    
+    let result = _promisify(pairing.pairAsync)(pairingKinds, btd.pairing.protectionLevel);
+    
+    let status = _parseEnumValue(result.status, DevEnum.DevicePairingResultStatus);
+    switch(status) {
+        case 'paired':
+        case 'alreadyPaired':
+            let result = {
+                status: status,
+                device: await fromAddress(address)
+            }
+            return result;
+        default:
+            throw new Error(`Pairing failed: ${status}`);
+    }
+}
+
+/**
+ * Attempts to unpair the device at the given address.
+ * @returns {Promise} Resolves a result object which contains a status string and a
+ *                    bluetooth device object for the device. Rejects with and error
+ *                    if the unpairing fails.
+ */
+Bluetooth.unpair = unpair = async function(address) {
+    let btd = (await _promisify(BTDevice.fromBluetoothAddressAsync)(_treatAddress(address))).deviceInformation;
+    let pairing = btd.pairing;
+
+    let result = await _promisify(pairing.unpairAsync);
+
+    let status = _parseEnumValue(result.status, DevEnum.DeviceUnpairingResultStatus);
+    switch(status) {
+        case 'unpaired':
+        case 'alreadyUnpaired':
+            let result = {
+                status: status,
+                device: await fromAddress(address)
+            }
+            return result;
+        default:
+            throw new Error(`Unpairing failed: ${status}`);
+    }
+}
+
+module.exports = Bluetooth;
 }())